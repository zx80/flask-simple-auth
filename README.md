--- conflicted
+++ resolved
@@ -629,27 +629,19 @@
 and packaged on [PyPI](https://pypi.org/project/FlaskSimpleAuth/).
 Software license is *public domain*.
 
-<<<<<<< HEAD
-#### dev
-
-=======
 #### 3.2.0
 
 WIP
 
 Port to Flask 2.0 (in progress).
->>>>>>> 527a3903
 Minor style improvements.
 Fix `all` authentication mode.
 Rework documentation.
 
-<<<<<<< HEAD
-=======
 #### 3.1.1
 
 Tell setup that Flask 2.0 is not yet supported.
 
->>>>>>> 527a3903
 #### 3.1.0
 
 Defer password manager setup till it is actually needed, so as to avoid
